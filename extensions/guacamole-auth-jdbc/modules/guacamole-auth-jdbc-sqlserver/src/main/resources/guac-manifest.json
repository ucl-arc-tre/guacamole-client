--- conflicted
+++ resolved
@@ -25,13 +25,9 @@
         "translations/es.json",
         "translations/fr.json",
         "translations/ja.json",
-<<<<<<< HEAD
         "translations/pt.json",
-        "translations/ru.json"
-=======
         "translations/ru.json",
         "translations/zh.json"
->>>>>>> f1783f5d
     ]
 
 }
