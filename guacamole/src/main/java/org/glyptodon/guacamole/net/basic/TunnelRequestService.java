--- conflicted
+++ resolved
@@ -196,7 +196,7 @@
      * @return Socket connected using the provided settings.
      * @throws GuacamoleException If an error occurs while creating the socket.
      */
-    protected GuacamoleSocket createConnectedSocket(TunnelRequest request, GuacamoleSession session,
+    protected GuacamoleTunnel createConnectedTunnel(TunnelRequest request, GuacamoleSession session,
                                                     GuacamoleClientInformation info) throws GuacamoleException {
         // Get ID of connection
         String id = request.getParameter("id");
@@ -217,13 +217,8 @@
             case CONNECTION: {
 
                 // Get connection directory
-<<<<<<< HEAD
                 UserContext context = session.getUserContext();
                 Directory<Connection> directory = context.getConnectionDirectory();
-=======
-                Directory<String, Connection> directory =
-                        context.getRootConnectionGroup().getConnectionDirectory();
->>>>>>> 79680219
 
                 // Get authorized connection
                 Connection connection = directory.get(id);
@@ -242,13 +237,8 @@
             case CONNECTION_GROUP: {
 
                 // Get connection group directory
-<<<<<<< HEAD
                 UserContext context = session.getUserContext();
                 Directory<ConnectionGroup> directory = context.getConnectionGroupDirectory();
-=======
-                Directory<String, ConnectionGroup> directory =
-                        context.getRootConnectionGroup().getConnectionGroupDirectory();
->>>>>>> 79680219
 
                 // Get authorized connection group
                 ConnectionGroup group = directory.get(id);
@@ -268,26 +258,24 @@
                 throw new GuacamoleClientException("Connection not supported for provided identifier type.");
 
         }
-        return socket;
-    }
-
-<<<<<<< HEAD
-        // Track tunnel open/close
-        GuacamoleTunnel monitoredTunnel = new DelegatingGuacamoleTunnel(tunnel) {
-=======
+
+        return tunnel;
+
+    }
 
     /**
      * Creates and returns a tunnel using the specified guacd socket.
      * The tunnel is associated with a session identified
      * by the {@code authToken} parameter.
      *
-     * @param socket The connected socket.
+     * @param tunnel The connected tunnel.
      * @param authToken Current authorization token.
      * @return The created tunnel.
      */
-    protected GuacamoleTunnel createAssociatedTunnel(GuacamoleSocket socket, final String authToken) {
-        return new GuacamoleTunnel(socket) {
->>>>>>> 79680219
+    protected GuacamoleTunnel createAssociatedTunnel(GuacamoleTunnel tunnel, final String authToken) {
+
+        // Associate socket with tunnel
+        return new DelegatingGuacamoleTunnel(tunnel) {
 
             @Override
             public GuacamoleReader acquireReader() {
@@ -339,6 +327,7 @@
             }
 
         };
+
     }
 
     
@@ -360,11 +349,11 @@
         // Get client information
         final GuacamoleClientInformation info = getClientInformation(request);
 
-        // Create connected socket from identifier
-        final GuacamoleSocket socket = createConnectedSocket(request, session, info);
-
-        // Associate socket with tunnel
-        GuacamoleTunnel tunnel = createAssociatedTunnel(socket, authToken);
+        // Create connected tunnel from request 
+        final GuacamoleTunnel tunnel = createConnectedTunnel(request, session, info);
+
+        // Associate tunnel with session
+        final GuacamoleTunnel monitoredTunnel = createAssociatedTunnel(tunnel, authToken);
 
         // Notify listeners about connection
         if (!notifyConnect(session, monitoredTunnel)) {
